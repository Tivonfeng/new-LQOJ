--- conflicted
+++ resolved
@@ -57,42 +57,6 @@
     }
 }
 
-<<<<<<< HEAD
-class WorkerService extends Service {
-    private handlers: Record<string, Function> = {};
-    public consumer = new Consumer(
-        { type: 'schedule', subType: { $in: Object.keys(this.handlers) } },
-        async (doc) => {
-            try {
-                logger.debug('Worker task: %o', doc);
-                const start = Date.now();
-                await Promise.race([
-                    this.handlers[doc.subType](doc),
-                    sleep(300000),
-                ]);
-                const spent = Date.now() - start;
-                if (spent > 500) logger.warn('Slow worker task (%d ms): %o', spent, doc);
-            } catch (e) {
-                logger.error('Worker task fail: ', e);
-                logger.error('%o', doc);
-            }
-        },
-        false,
-    );
-
-    public addHandler(type: string, handler: Function) {
-        this.handlers[type] = handler;
-        this.consumer.filter = { type: 'schedule', subType: { $in: Object.keys(this.handlers) } };
-        this.caller?.on('dispose', () => {
-            delete this.handlers[type];
-        });
-    }
-}
-
-const Worker = new WorkerService(app, 'worker', false);
-
-=======
->>>>>>> a230d1c7
 class TaskModel {
     static coll = coll;
 
