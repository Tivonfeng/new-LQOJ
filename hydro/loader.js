--- conflicted
+++ resolved
@@ -7,9 +7,6 @@
 const path = require('path');
 const yaml = require('js-yaml');
 
-function root(name) {
-    return path.resolve(process.cwd(), name);
-}
 function ensureDir(dir) {
     if (!fs.existsSync(dir)) {
         fs.mkdirSync(dir);
@@ -26,18 +23,12 @@
 try {
     // Let webpack pack builtin module together.
     // eslint-disable-next-line import/no-unresolved
-<<<<<<< HEAD
     const f = require('../.build/module.json');
     for (const filename in f) {
-        const m = { ...yaml.safeLoad(zlib.gunzipSync(f[filename])), filename };
-        active.push(m);
+        const m = { ...yaml.safeLoad(zlib.gunzipSync(f[filename])), filename, isBuiltin: true };
+        pending.push(m);
         console.log(filename);
     }
-=======
-    const f = require('../.build/builtin.json');
-    const m = { ...yaml.safeLoad(zlib.gunzipSync(f.data)), id: 'builtin' };
-    pending.push(m);
->>>>>>> b19f948f
 } catch (e) {
     // Builtin module is in the module directory
 }
